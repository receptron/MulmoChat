<template>
  <div class="p-4 space-y-4">
    <h1 class="text-2xl font-bold">mulmochat</h1>

    <!-- API key prompt -->
    <div v-if="!apiKey" class="space-y-2">
      <p class="text-sm">Enter your OpenAI API key to start chatting.</p>
      <div class="flex gap-2">
        <input
          v-model="tempKey"
          type="password"
          placeholder="sk-..."
          class="border rounded px-2 py-1 flex-1"
        />
        <button @click="saveKey" class="px-3 py-1 bg-blue-600 text-white rounded">
          Save
        </button>
      </div>
    </div>

    <!-- Voice chat controls -->
    <div v-else class="space-y-2">
      <p class="text-sm">
        Using stored API key.
        <button @click="clearKey" class="underline text-blue-600">Change</button>
      </p>
      <textarea
        v-model="systemPrompt"
        placeholder="You are a helpful assistant."
        class="w-full border rounded px-2 py-1"
      ></textarea>
      <button
        v-if="!chatActive"
        @click="startChat"
        :disabled="connecting"
        class="px-4 py-2 bg-green-600 text-white rounded disabled:opacity-50"
      >
        {{ connecting ? 'Connecting...' : 'Start Voice Chat' }}
      </button>
      <button
        v-else
        @click="stopChat"
        class="px-4 py-2 bg-red-600 text-white rounded"
      >
        Stop Voice Chat
      </button>
      <audio ref="audioEl" autoplay></audio>
    </div>
  </div>
</template>

<script setup>
import { ref, watch } from 'vue'

const STORAGE_KEY = 'openai_api_key'
const SYSTEM_PROMPT_KEY = 'system_prompt'

const apiKey = ref(localStorage.getItem(STORAGE_KEY) || '')
const tempKey = ref('')
const audioEl = ref(null)
const connecting = ref(false)
<<<<<<< HEAD
const systemPrompt = ref(localStorage.getItem(SYSTEM_PROMPT_KEY) || '')

watch(systemPrompt, (val) => {
  localStorage.setItem(SYSTEM_PROMPT_KEY, val)
})
=======
const chatActive = ref(false)

let pc = null
let localStream = null
let remoteStream = null
>>>>>>> bd85d5c9

function saveKey() {
  localStorage.setItem(STORAGE_KEY, tempKey.value)
  apiKey.value = tempKey.value
  tempKey.value = ''
}

function clearKey() {
  localStorage.removeItem(STORAGE_KEY)
  apiKey.value = ''
}

async function startChat() {
  connecting.value = true
  try {
    pc = new RTCPeerConnection()

    // Data channel for model events
    const dc = pc.createDataChannel('oai-events')
    dc.addEventListener('open', () => {
      dc.send(
        JSON.stringify({
          type: 'response.create',
          response: { instructions: systemPrompt.value }
        })
      )
    })

    // Play remote audio
    remoteStream = new MediaStream()
    pc.ontrack = (event) => {
      remoteStream.addTrack(event.track)
    }
    if (audioEl.value) {
      audioEl.value.srcObject = remoteStream
    }

    // Send microphone audio
    localStream = await navigator.mediaDevices.getUserMedia({ audio: true })
    localStream.getTracks().forEach((track) => pc.addTrack(track, localStream))

    // Create and send offer SDP
    const offer = await pc.createOffer()
    await pc.setLocalDescription(offer)

    const response = await fetch(
      'https://api.openai.com/v1/realtime?model=gpt-4o-realtime-preview',
      {
        method: 'POST',
        headers: {
          Authorization: `Bearer ${apiKey.value}`,
          'Content-Type': 'application/sdp'
        },
        body: offer.sdp
      }
    )

    const answer = { type: 'answer', sdp: await response.text() }
    await pc.setRemoteDescription(answer)
    chatActive.value = true
  } catch (err) {
    console.error(err)
    alert('Failed to start voice chat. Check console for details.')
  } finally {
    connecting.value = false
  }
}

function stopChat() {
  if (pc) {
    pc.close()
    pc = null
  }
  if (localStream) {
    localStream.getTracks().forEach((track) => track.stop())
    localStream = null
  }
  if (remoteStream) {
    remoteStream.getTracks().forEach((track) => track.stop())
    remoteStream = null
  }
  if (audioEl.value) {
    audioEl.value.srcObject = null
  }
  chatActive.value = false
}
</script>

<style scoped>
</style><|MERGE_RESOLUTION|>--- conflicted
+++ resolved
@@ -59,19 +59,16 @@
 const tempKey = ref('')
 const audioEl = ref(null)
 const connecting = ref(false)
-<<<<<<< HEAD
 const systemPrompt = ref(localStorage.getItem(SYSTEM_PROMPT_KEY) || '')
 
 watch(systemPrompt, (val) => {
   localStorage.setItem(SYSTEM_PROMPT_KEY, val)
 })
-=======
 const chatActive = ref(false)
 
 let pc = null
 let localStream = null
 let remoteStream = null
->>>>>>> bd85d5c9
 
 function saveKey() {
   localStorage.setItem(STORAGE_KEY, tempKey.value)
