<template>
  <div class="p-4 space-y-4">
    <div role="toolbar" class="flex justify-between items-center">
      <h1 class="text-2xl font-bold">
        MulmoChat
        <span class="text-sm text-gray-500 font-normal"
          >NLUI of AI-native Operating System</span
        >
      </h1>
      <button
        @click="showConfigPopup = true"
        class="p-2 bg-gray-600 text-white rounded hover:bg-gray-700"
        title="Configuration"
      >
        <svg class="w-5 h-5" fill="currentColor" viewBox="0 0 20 20">
          <path
            fill-rule="evenodd"
            d="M11.49 3.17c-.38-1.56-2.6-1.56-2.98 0a1.532 1.532 0 01-2.286.948c-1.372-.836-2.942.734-2.106 2.106.54.886.061 2.042-.947 2.287-1.561.379-1.561 2.6 0 2.978a1.532 1.532 0 01.947 2.287c-.836 1.372.734 2.942 2.106 2.106a1.532 1.532 0 012.287.947c.379 1.561 2.6 1.561 2.978 0a1.533 1.533 0 012.287-.947c1.372.836 2.942-.734 2.106-2.106a1.533 1.533 0 01.947-2.287c1.561-.379 1.561-2.6 0-2.978a1.532 1.532 0 01-.947-2.287c.836-1.372-.734-2.942-2.106-2.106a1.532 1.532 0 01-2.287-.947zM10 13a3 3 0 100-6 3 3 0 000 6z"
            clip-rule="evenodd"
          />
        </svg>
      </button>
    </div>

    <!-- Main content area with sidebar -->
    <div class="flex space-x-4" style="height: calc(100vh - 80px)">
      <Sidebar
        ref="sidebarRef"
        :chat-active="chatActive"
        :connecting="connecting"
        :plugin-results="pluginResults"
        :is-generating-image="isGeneratingImage"
        :generating-message="generatingMessage"
        :selected-result="selectedResult"
        :user-input="userInput"
        :is-muted="isMuted"
        @start-chat="startChat"
        @stop-chat="stopChat"
        @toggle-mute="toggleMute"
        @select-result="handleSelectResult"
        @send-text-message="sendTextMessage"
        @update:user-input="userInput = $event"
        @upload-image="handleUploadImage"
      />

      <!-- Main content -->
      <div class="flex-1 flex flex-col">
        <div class="flex-1 border rounded bg-gray-50 overflow-hidden">
          <component
            v-if="
              selectedResult &&
              getPlugin(selectedResult.toolName)?.viewComponent
            "
            :is="getPlugin(selectedResult.toolName).viewComponent"
            :selected-result="selectedResult"
            :send-text-message="sendTextMessage"
            :google-map-key="startResponse?.googleMapKey || null"
            @update-result="handleUpdateResult"
          />
          <div
            v-if="!selectedResult"
            class="w-full h-full flex items-center justify-center"
          >
            <div class="text-gray-400 text-lg">Canvas</div>
          </div>
        </div>
      </div>
    </div>

    <!-- Config Popup -->
    <div
      v-if="showConfigPopup"
      class="fixed inset-0 bg-black bg-opacity-50 flex items-center justify-center z-50"
      @click.self="showConfigPopup = false"
    >
      <div class="bg-white rounded-lg p-6 max-w-md w-full mx-4">
        <div class="flex justify-between items-center mb-4">
          <h2 class="text-xl font-semibold">Configuration</h2>
          <button
            @click="showConfigPopup = false"
            class="text-gray-500 hover:text-gray-700"
          >
            ✕
          </button>
        </div>

        <div class="space-y-4">
          <div>
            <label class="block text-sm font-medium text-gray-700 mb-2">
              System Prompt
            </label>
            <textarea
              v-model="systemPrompt"
              placeholder="You are a helpful assistant."
              class="w-full border rounded px-3 py-2 h-32 resize-none focus:outline-none focus:ring-2 focus:ring-blue-500"
            ></textarea>
          </div>

          <div class="flex justify-end">
            <button
              @click="showConfigPopup = false"
              class="px-4 py-2 text-gray-600 hover:text-gray-800"
            >
              Close
            </button>
          </div>
        </div>
      </div>
    </div>
  </div>
</template>

<script setup lang="ts">
import { ref, watch, nextTick } from "vue";
import {
  pluginTools,
  pluginExecute,
  ToolResult,
  ToolContext,
  getPlugin,
} from "./tools/type";
import type { StartApiResponse } from "../server/types";
import Sidebar from "./components/Sidebar.vue";

interface UploadedImage {
  base64: string;
  name: string;
}

const SYSTEM_PROMPT_KEY = "system_prompt_v2";
const DEFAULT_SYSTEM_PROMPT =
  "You are a teacher who explains various things in a way that even middle school students can easily understand. When words alone are not enough, you MUST use the generateImage API to draw pictures and use them to help explain. When you are talking about places, objects, people, movies, books and other things, you MUST use the generateImage API to draw pictures to make the conversation more engaging.";
const sidebarRef = ref<InstanceType<typeof Sidebar> | null>(null);
const connecting = ref(false);
const systemPrompt = ref(
  localStorage.getItem(SYSTEM_PROMPT_KEY) || DEFAULT_SYSTEM_PROMPT,
);
const messages = ref<string[]>([]);
const currentText = ref("");
const pluginResults = ref<ToolResult[]>([]);
const isGeneratingImage = ref(false);
const generatingMessage = ref("");
const pendingToolArgs: Record<string, string> = {};
const showConfigPopup = ref(false);
const selectedResult = ref<ToolResult | null>(null);
const userInput = ref("");
const uploadedImages = ref<UploadedImage[]>([]);
const startResponse = ref<StartApiResponse | null>(null);

watch(systemPrompt, (val) => {
  localStorage.setItem(SYSTEM_PROMPT_KEY, val);
});

const chatActive = ref(false);
const conversationActive = ref(false);
const isMuted = ref(false);

const webrtc = {
  pc: null as RTCPeerConnection | null,
  dc: null as RTCDataChannel | null,
  localStream: null as MediaStream | null,
  remoteStream: null as MediaStream | null,
};

const sleep = async (milliseconds: number) => {
  return await new Promise((resolve) => setTimeout(resolve, milliseconds));
};

function scrollToBottomOfSideBar(): void {
  sidebarRef.value?.scrollToBottom();
}

function scrollCurrentResultToTop(): void {
  nextTick(() => {
    const mainContent = document.querySelector(
      ".flex-1.border.rounded.bg-gray-50.overflow-hidden",
    );
    if (mainContent) {
      const scrollableElement = mainContent.querySelector(
        "iframe, .w-full.h-full.overflow-auto, .w-full.h-full.flex",
      );
      if (scrollableElement) {
        if (scrollableElement.tagName === "IFRAME") {
          try {
            scrollableElement.contentWindow?.scrollTo(0, 0);
          } catch (e) {
            // Cross-origin iframe, can't scroll
          }
        } else {
          scrollableElement.scrollTop = 0;
        }
      }
    }
  });
}

async function processToolCall(
  msg: any,
  id: string,
  argStr: string,
): Promise<void> {
  try {
    const args = typeof argStr === "string" ? JSON.parse(argStr) : argStr;
    isGeneratingImage.value = true;
    generatingMessage.value =
      getPlugin(msg.name)?.generatingMessage || "Processing...";
    scrollToBottomOfSideBar();
    const context: ToolContext = {
      images: [],
    };
    if (selectedResult.value?.imageData) {
      context.images = [selectedResult.value.imageData];
    }
    const promise = pluginExecute(context, msg.name, args);
    const waitingMessage = getPlugin(msg.name)?.waitingMessage;
    if (waitingMessage) {
      webrtc.dc?.send(
        JSON.stringify({
          type: "response.create",
          response: {
            instructions: waitingMessage,
            // e.g., the model might say: "Your image is ready."
          },
        }),
      );
    }

    const result = await promise;
    pluginResults.value.push(result);
    selectedResult.value = result;
    scrollToBottomOfSideBar();
    scrollCurrentResultToTop();

    const outputPayload: Record<string, unknown> = {
      status: result.message,
    };
    if (result.jsonData) {
      outputPayload.data = result.jsonData;
    }
    console.log(`RES:${result.toolName}\n`, outputPayload);
    webrtc.dc?.send(
      JSON.stringify({
        type: "conversation.item.create",
        item: {
          type: "function_call_output",
          call_id: msg.call_id,
          output: JSON.stringify(outputPayload),
        },
      }),
    );
    if (result.instructions) {
      const delay = getPlugin(msg.name)?.delayAfterExecution;
      if (delay) {
        await sleep(delay);
      }
      console.log(`INS:${result.toolName}\n${result.instructions}`);
      webrtc.dc?.send(
        JSON.stringify({
          type: "response.create",
          response: {
            instructions: result.instructions,
          },
        }),
      );
    }
  } catch (e) {
    console.error("Failed to parse function call arguments", e);
    // Let the model know that we failed to parse the function call arguments.
    webrtc.dc?.send(
      JSON.stringify({
        type: "conversation.item.create",
        item: {
          type: "function_call_output",
          call_id: msg.call_id,
          output: `Failed to parse function call arguments: ${e}`,
        },
      }),
    );
    // We don't need to send "response.create" here.
  } finally {
    isGeneratingImage.value = false;
    generatingMessage.value = "";
  }
}

async function messageHandler(event: MessageEvent): Promise<void> {
  const msg = JSON.parse(event.data);
  const id = msg.id || msg.call_id;

  switch (msg.type) {
    case "error":
      console.error("Error", msg.error);
      break;

    case "response.text.delta":
      currentText.value += msg.delta;
      break;

    case "response.completed":
      if (currentText.value.trim()) {
        messages.value.push(currentText.value);
      }
      currentText.value = "";
      break;

    case "response.function_call_arguments.delta":
      pendingToolArgs[id] = (pendingToolArgs[id] || "") + msg.delta;
      break;

    case "response.function_call_arguments.done": {
      const argStr = pendingToolArgs[id] || msg.arguments || "";
      delete pendingToolArgs[id];
      await processToolCall(msg, id, argStr);
      break;
    }
    case "response.created":
      conversationActive.value = true;
      break;
    case "response.done":
      conversationActive.value = false;
      break;
  }
}

async function startChat(): Promise<void> {
  // Gard against double start
  if (chatActive.value || connecting.value) return;

  connecting.value = true;

  // Call the start API endpoint to get ephemeral key
  try {
    const response = await fetch("/api/start", {
      method: "GET",
      headers: {
        "Content-Type": "application/json",
      },
    });

    if (!response.ok) {
      throw new Error(`API error: ${response.statusText}`);
    }

    startResponse.value = await response.json();

    if (!startResponse.value?.ephemeralKey) {
      throw new Error("No ephemeral key received from server");
    }
  } catch (err) {
    console.error("Failed to get ephemeral key:", err);
    alert("Failed to start session. Check console for details.");
    connecting.value = false;
    return;
  }

  try {
    webrtc.pc = new RTCPeerConnection();

    // Data channel for model events
    const dc = webrtc.pc.createDataChannel("oai-events");
    webrtc.dc = dc;
    dc.addEventListener("open", () => {
      dc.send(
        JSON.stringify({
          type: "session.update",
          session: {
            type: "realtime",
            model: "gpt-realtime",
            instructions: systemPrompt.value,
            audio: {
              output: {
                voice: "shimmer",
              },
            },
            tools: pluginTools(startResponse.value),
          },
        }),
      );
    });
    dc.addEventListener("message", messageHandler);
    dc.addEventListener("close", () => {
      webrtc.dc = null;
    });

    // Play remote audio
    webrtc.remoteStream = new MediaStream();
    webrtc.pc.ontrack = (event) => {
      webrtc.remoteStream.addTrack(event.track);
    };
    if (sidebarRef.value?.audioEl) {
      sidebarRef.value.audioEl.srcObject = webrtc.remoteStream;
    }

    // Send microphone audio
    webrtc.localStream = await navigator.mediaDevices.getUserMedia({
      audio: true,
    });
    webrtc.localStream
      .getTracks()
      .forEach((track) => webrtc.pc.addTrack(track, webrtc.localStream));

    // Create and send offer SDP
    const offer = await webrtc.pc.createOffer();
    await webrtc.pc.setLocalDescription(offer);

    const response = await fetch("https://api.openai.com/v1/realtime/calls", {
      method: "POST",
      headers: {
        Authorization: `Bearer ${startResponse.value.ephemeralKey}`,
        "Content-Type": "application/sdp",
      },
      body: offer.sdp,
    });
    const responseText = await response.text();

    await webrtc.pc.setRemoteDescription({ type: "answer", sdp: responseText });
    chatActive.value = true;
  } catch (err) {
    console.error(err);
    stopChat();
    alert("Failed to start voice chat. Check console for details.");
  } finally {
    connecting.value = false;
  }
}

async function sendTextMessage(providedText?: string): Promise<void> {
  const text = (providedText || userInput.value).trim();
  if (!text) return;

  // Check if there are uploaded images to process with the text
  if (uploadedImages.value.length > 0) {
    // Process image with user's instructions using Gemini API
    isGeneratingImage.value = true;
    generatingMessage.value = "Processing image with your instructions...";

    try {
      const response = await fetch("/api/generate-image", {
        method: "POST",
        headers: {
          "Content-Type": "application/json",
        },
        body: JSON.stringify({
          prompt: text,
          images: uploadedImages.value.map((img) => img.base64),
        }),
      });

      if (!response.ok) {
        throw new Error(`Server error: ${response.statusText}`);
      }

      const data = await response.json();

      if (data.imageData) {
        const result: ToolResult = {
          toolName: "generateImage",
          imageData: data.imageData,
          message: data.message || "Image transformed successfully",
          instructions: `The image has been transformed based on the user's instructions: "${text}"`,
        };
        pluginResults.value.push(result);
        selectedResult.value = result;
        sidebarRef.value?.scrollToBottom();
      } else {
        alert(`Could not transform the image. AI response: ${data.message}`);
      }

      // Clear uploaded images after processing
      uploadedImages.value = [];
    } catch (error) {
      console.error("Error processing image with instructions:", error);
      alert(
        "Error processing the image. Please check the console for details.",
      );
    } finally {
      isGeneratingImage.value = false;
      generatingMessage.value = "";
    }

    if (!providedText) {
      userInput.value = "";
    }
    return;
  }

  // Normal text message without image processing
  // Wait for conversation to be active (up to 5 seconds)
  for (let i = 0; i < 5 && !conversationActive.value; i++) {
    console.log(`WAIT:${i} \n`, text);
    await sleep(1000);
  }

  const dc = webrtc.dc;
  if (!chatActive.value || !dc || dc.readyState !== "open") {
    console.warn(
      "Cannot send text message because the data channel is not ready.",
    );
    return;
  }

  console.log(`MSG:\n`, text);
  dc.send(
    JSON.stringify({
      type: "conversation.item.create",
      item: {
        type: "message",
        role: "user",
        content: [
          {
            type: "input_text",
            text,
          },
        ],
      },
    }),
  );
  dc.send(
    JSON.stringify({
      type: "response.create",
      response: {},
    }),
  );

  messages.value.push(`You: ${text}`);
  if (!providedText) {
    userInput.value = "";
  }
}

function handleSelectResult(result: ToolResult): void {
  selectedResult.value = result;
  scrollCurrentResultToTop();
}

<<<<<<< HEAD
/**
 * Handle image upload from file input
 * Stores uploaded images for later processing with user instructions
 */
async function handleUploadImage(files: FileList): Promise<void> {
  for (let i = 0; i < files.length; i++) {
    const file = files[i];
    const reader = new FileReader();

    reader.onload = (e) => {
      if (e.target?.result) {
        const base64 = e.target.result as string;
        const base64Data = base64.split(",")[1]; // Remove data:image/jpeg;base64, prefix for API

        // Store the uploaded image temporarily for later processing
        uploadedImages.value.push({
          base64: base64Data,
          name: file.name,
        });

        // Display the uploaded image in the sidebar
        const result: ToolResult = {
          toolName: "generateImage", // Reuse existing image display component
          imageData: base64Data,
          message: `Image uploaded: ${file.name}. Enter instructions to transform this image.`,
          instructions: `The user uploaded an image "${file.name}". It's ready for transformation based on their instructions.`,
        };
        pluginResults.value.push(result);
        selectedResult.value = result;
        sidebarRef.value?.scrollToBottom();
      }
    };

    reader.readAsDataURL(file);
  }
=======
function handleUpdateResult(updatedResult: ToolResult): void {
  // Update the result in the pluginResults array
  const index = pluginResults.value.findIndex(
    (r) => r === selectedResult.value,
  );
  if (index !== -1) {
    pluginResults.value[index] = updatedResult;
  }
  // Update the selected result
  selectedResult.value = updatedResult;
>>>>>>> ed842bdb
}

function stopChat(): void {
  if (webrtc.pc) {
    webrtc.pc.close();
    webrtc.pc = null;
  }
  if (webrtc.dc) {
    webrtc.dc.close();
    webrtc.dc = null;
  }
  if (webrtc.localStream) {
    webrtc.localStream.getTracks().forEach((track) => track.stop());
    webrtc.localStream = null;
  }
  if (webrtc.remoteStream) {
    webrtc.remoteStream.getTracks().forEach((track) => track.stop());
    webrtc.remoteStream = null;
  }
  if (sidebarRef.value?.audioEl) {
    sidebarRef.value.audioEl.srcObject = null;
  }
  chatActive.value = false;
  isMuted.value = false;
}

function toggleMute(): void {
  if (webrtc.localStream) {
    const audioTracks = webrtc.localStream.getAudioTracks();
    audioTracks.forEach((track) => {
      track.enabled = !track.enabled;
    });
    isMuted.value = !isMuted.value;
  }
}
</script>

<style scoped></style><|MERGE_RESOLUTION|>--- conflicted
+++ resolved
@@ -533,7 +533,6 @@
   scrollCurrentResultToTop();
 }
 
-<<<<<<< HEAD
 /**
  * Handle image upload from file input
  * Stores uploaded images for later processing with user instructions
@@ -569,18 +568,18 @@
 
     reader.readAsDataURL(file);
   }
-=======
+}
+
 function handleUpdateResult(updatedResult: ToolResult): void {
   // Update the result in the pluginResults array
   const index = pluginResults.value.findIndex(
-    (r) => r === selectedResult.value,
+    (r) => r === selectedResult.value
   );
   if (index !== -1) {
     pluginResults.value[index] = updatedResult;
   }
   // Update the selected result
   selectedResult.value = updatedResult;
->>>>>>> ed842bdb
 }
 
 function stopChat(): void {
